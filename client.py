--- conflicted
+++ resolved
@@ -1,89 +1,85 @@
-import socket
-import threading
-from server import send_packet, receive_packet
-
-HOST = '127.0.0.1'
-<<<<<<< HEAD
-PORT = 5005
-=======
-PORT = 5000
->>>>>>> 3135f439
-Running = True
-Waiting_for_input = False
-
-
-def receive_messages(sock):
-    """
-    Continuously receive messages from the server and print them.
-    """
-    global Waiting_for_input, Running
-    while Running:
-        try:
-            packet = receive_packet(sock)
-            if not packet:
-                print("[INFO] Server disconnected.")
-                Running = False
-                break
-
-            sequence_number, packet_type, message = packet
-            print(message.strip())
-
-            # If the server prompts for input, set the flag
-            if any(prompt in message for prompt in [
-                    "Enter starting coordinate", "Enter orientation",
-                    "Enter coordinate to fire at",
-                    "Do you want to play again?",
-                    "Welcome! Are you a new player, reconnecting, or a spectator? (Type 'new', your user ID, or 'spectator'):",
-                    "Do you want to play the next game? (y/n):",
-                    "Please enter your user ID to reconnect:"
-            ]):
-                Waiting_for_input = True
-
-        except Exception as e:
-            print(f"[ERROR] Error receiving message: {e}")
-            Running = False
-            break
-
-
-def main():
-    global Running, Waiting_for_input
-
-    # Connect to the server
-    with socket.socket(socket.AF_INET, socket.SOCK_STREAM) as sock:
-        sock.connect((HOST, PORT))
-        print("[INFO] Connected to the server.")
-
-        # Start a thread to receive messages from the server
-        threading.Thread(target=receive_messages, args=(sock, ),
-                         daemon=True).start()
-
-        try:
-            sequence_number = 0
-            while Running:
-                if Waiting_for_input:
-                    # Get user input and send it to the server
-                    user_input = input(">> ").strip()
-                    send_packet(sock, sequence_number, 6, user_input)
-                    sequence_number += 1
-                    Waiting_for_input = False
-
-                    # If the user enters "quit", stop the client
-                    if user_input.lower() == "quit":
-                        print("[INFO] Quitting the game...")
-                        Running = False
-                        Waiting_for_input = False
-                        break
-
-        except KeyboardInterrupt:
-            # Handle Ctrl+C gracefully
-            print("\n[INFO] KeyboardInterrupt detected. Exiting...")
-            Running = False
-            Waiting_for_input = False
-        finally:
-            print("[INFO] Cleaning up resources...")
-            sock.close()
-            print("[INFO] Resources cleaned up. Goodbye!")
-
-
-if __name__ == "__main__":
-    main()
+import socket
+import threading
+from server import send_packet, receive_packet
+
+HOST = '127.0.0.1'
+PORT = 5000
+Running = True
+Waiting_for_input = False
+
+
+def receive_messages(sock):
+    """
+    Continuously receive messages from the server and print them.
+    """
+    global Waiting_for_input, Running
+    while Running:
+        try:
+            packet = receive_packet(sock)
+            if not packet:
+                print("[INFO] Server disconnected.")
+                Running = False
+                break
+
+            sequence_number, packet_type, message = packet
+            print(message.strip())
+
+            # If the server prompts for input, set the flag
+            if any(prompt in message for prompt in [
+                    "Enter starting coordinate", "Enter orientation",
+                    "Enter coordinate to fire at",
+                    "Do you want to play again?",
+                    "Welcome! Are you a new player, reconnecting, or a spectator? (Type 'new', your user ID, or 'spectator'):",
+                    "Do you want to play the next game? (y/n):",
+                    "Please enter your user ID to reconnect:"
+            ]):
+                Waiting_for_input = True
+
+        except Exception as e:
+            print(f"[ERROR] Error receiving message: {e}")
+            Running = False
+            break
+
+
+def main():
+    global Running, Waiting_for_input
+
+    # Connect to the server
+    with socket.socket(socket.AF_INET, socket.SOCK_STREAM) as sock:
+        sock.connect((HOST, PORT))
+        print("[INFO] Connected to the server.")
+
+        # Start a thread to receive messages from the server
+        threading.Thread(target=receive_messages, args=(sock, ),
+                         daemon=True).start()
+
+        try:
+            sequence_number = 0
+            while Running:
+                if Waiting_for_input:
+                    # Get user input and send it to the server
+                    user_input = input(">> ").strip()
+                    send_packet(sock, sequence_number, 6, user_input)
+                    sequence_number += 1
+                    Waiting_for_input = False
+
+                    # If the user enters "quit", stop the client
+                    if user_input.lower() == "quit":
+                        print("[INFO] Quitting the game...")
+                        Running = False
+                        Waiting_for_input = False
+                        break
+
+        except KeyboardInterrupt:
+            # Handle Ctrl+C gracefully
+            print("\n[INFO] KeyboardInterrupt detected. Exiting...")
+            Running = False
+            Waiting_for_input = False
+        finally:
+            print("[INFO] Cleaning up resources...")
+            sock.close()
+            print("[INFO] Resources cleaned up. Goodbye!")
+
+
+if __name__ == "__main__":
+    main()